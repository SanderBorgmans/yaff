# -*- coding: utf-8 -*-
# YAFF is yet another force-field code
# Copyright (C) 2011 - 2013 Toon Verstraelen <Toon.Verstraelen@UGent.be>,
# Louis Vanduyfhuys <Louis.Vanduyfhuys@UGent.be>, Center for Molecular Modeling
# (CMM), Ghent University, Ghent, Belgium; all rights reserved unless otherwise
# stated.
#
# This file is part of YAFF.
#
# YAFF is free software; you can redistribute it and/or
# modify it under the terms of the GNU General Public License
# as published by the Free Software Foundation; either version 3
# of the License, or (at your option) any later version.
#
# YAFF is distributed in the hope that it will be useful,
# but WITHOUT ANY WARRANTY; without even the implied warranty of
# MERCHANTABILITY or FITNESS FOR A PARTICULAR PURPOSE.  See the
# GNU General Public License for more details.
#
# You should have received a copy of the GNU General Public License
# along with this program; if not, see <http://www.gnu.org/licenses/>
#
#--
'''Trajectory writers'''


from yaff.sampling.iterative import Hook, AttributeStateItem, PosStateItem, CellStateItem, ConsErrStateItem
from yaff.sampling.nvt import NHCThermostat, NHCAttributeStateItem
from yaff.sampling.npt import MTKBarostat, MTKAttributeStateItem, TBCombination


__all__ = ['HDF5Writer', 'XYZWriter', 'RestartWriter']


class HDF5Writer(Hook):
    def __init__(self, f, start=0, step=1, flush=None):
        """
           **Argument:**

           f
                A h5.File object to write the trajectory to.

           **Optional arguments:**

           start
                The first iteration at which this hook should be called.

           step
                The hook will be called every `step` iterations.

<<<<<<< HEAD
            flush
=======
           flush
>>>>>>> 8d33b9c0
                Flush the h5.File object every `flush` iterations so it can be
                read up to the latest flush. This is useful to avoid data loss
                for long calculations or to monitor running calculations.
                Note that flushing too often might impact performance of hdf5.
        """
        self.f = f
        self.flush = flush
        Hook.__init__(self, start, step)

    def __call__(self, iterative):
        if 'system' not in self.f:
            self.dump_system(iterative.ff.system)
        if 'trajectory' not in self.f:
            self.init_trajectory(iterative)
        tgrp = self.f['trajectory']
        # determine the row to write the current iteration to. If a previous
        # iterations was not completely written, then the last row is reused.
        row = min(tgrp[key].shape[0] for key in iterative.state if key in tgrp.keys())
        for key, item in iterative.state.iteritems():
            if item.value is None:
                continue
            if len(item.shape) > 0 and min(item.shape) == 0:
                continue
            if item.dtype is type(None):
                continue
            ds = tgrp[key]
            if ds.shape[0] <= row:
                # do not over-allocate. hdf5 works with chunks internally.
                ds.resize(row+1, axis=0)
            ds[row] = item.value
        if self.flush is not None:
            if row%self.flush == 0: self.f.flush()

    def dump_system(self, system):
        system.to_hdf5(self.f)

    def init_trajectory(self, iterative):
        tgrp = self.f.create_group('trajectory')
        for key, item in iterative.state.iteritems():
            if len(item.shape) > 0 and min(item.shape) == 0:
                continue
            if item.dtype is type(None):
                continue
            maxshape = (None,) + item.shape
            shape = (0,) + item.shape
            dset = tgrp.create_dataset(key, shape, maxshape=maxshape, dtype=item.dtype)
            for name, value in item.iter_attrs(iterative):
               tgrp.attrs[name] = value


class XYZWriter(Hook):
    def __init__(self, fn_xyz, select=None, start=0, step=1):
        """
           **Argument:**

           fn_xyz
                A filename to write the XYZ trajectory too.

           **Optional arguments:**

           select
                A list of atom indexes that should be written to the trajectory
                output. If not given, all atoms are included.

           start
                The first iteration at which this hook should be called.

           step
                The hook will be called every `step` iterations.
        """
        self.fn_xyz = fn_xyz
        self.select = select
        self.xyz_writer = None
        Hook.__init__(self, start, step)

    def __call__(self, iterative):
        from molmod import angstrom
        if self.xyz_writer is None:
            from molmod.periodic import periodic
            from molmod.io import XYZWriter
            numbers = iterative.ff.system.numbers
            if self.select is None:
                symbols = [periodic[n].symbol for n in numbers]
            else:
                symbols = [periodic[numbers[i]].symbol for i in self.select]
            self.xyz_writer = XYZWriter(self.fn_xyz, symbols)
        rvecs = iterative.ff.system.cell.rvecs.copy()
        rvecs_string = " ".join([str(x[0]/angstrom) for x in rvecs.reshape((-1,1))])
        title = '%7i E_pot = %.10f    %s' % (iterative.counter, iterative.epot, rvecs_string)
        if self.select is None:
            pos = iterative.ff.system.pos
        else:
            pos = iterative.ff.system.pos[self.select]
        self.xyz_writer.dump(title, pos)


class RestartWriter(Hook):
    def __init__(self, f, start=0, step=1000, flush=None):
        """
            **Argument:**

            f
                A h5.File object to write the restart information to.

            **Optional arguments:**

            start
                The first iteration at which this hook should be called.

            step
                The hook will be called every `step` iterations.

            flush
                Flush the h5.File object every `flush` iterations so it can be
                read up to the latest flush. This is useful to avoid data loss
                for long calculations or to monitor running calculations.
                Note that flushing too often might impact performance of hdf5.
        """
        self.f = f
        self.flush = flush
        self.state = None
        self.default_state = None
        Hook.__init__(self, start, step)

    def init_state(self, iterative):
        # Basic properties needed for the restart
        self.default_state = [
            AttributeStateItem('counter'),
            AttributeStateItem('time'),
            PosStateItem(),
            AttributeStateItem('vel'),
            CellStateItem(),
            AttributeStateItem('econs'),
            ConsErrStateItem('econs_counter'),
            ConsErrStateItem('ekin_sum'),
            ConsErrStateItem('ekin_sumsq'),
            ConsErrStateItem('econs_sum'),
            ConsErrStateItem('econs_sumsq')
        ]

        # Dump the timestep
        rgrp = self.f.create_group('restart')
        rgrp.create_dataset('timestep', data = iterative.timestep)

        # Verify whether there are any deterministic thermostats / barostats, and add them if present
        thermo = None
        baro = None

        for hook in iterative.hooks:
            if hook.kind == 'deterministic':
                if hook.method == 'thermostat': thermo = hook
                elif hook.method == 'barostat': baro = hook
            elif hook.name == 'TBCombination':
                if hook.thermostat.kind == 'deterministic': thermo = hook.thermostat
                if hook.barostat.kind == 'deterministic': baro = hook.barostat

        if thermo is not None:
            self.dump_restart(thermo)
            if thermo.name == 'NHC':
                self.default_state.append(NHCAttributeStateItem('pos'))
                self.default_state.append(NHCAttributeStateItem('vel'))
        if baro is not None:
            self.dump_restart(baro)
            if baro.name == 'MTTK':
                self.default_state.append(MTKAttributeStateItem('vel_press'))
                if baro.baro_thermo is not None:
                    self.default_state.append(MTKAttributeStateItem('chain_pos'))
                    self.default_state.append(MTKAttributeStateItem('chain_vel'))

        # Finalize the restart state items
        self.state_list = [state_item.copy() for state_item in self.default_state]
        self.state = dict((item.key, item) for item in self.state_list)


    def __call__(self, iterative):
        if 'system' not in self.f:
            self.dump_system(iterative.ff.system)
        if 'trajectory' not in self.f:
            self.init_trajectory(iterative)
        tgrp = self.f['trajectory']
        # determine the row to write the current iteration to. If a previous
        # iterations was not completely written, then the last row is reused.
        row = min(tgrp[key].shape[0] for key in self.state if key in tgrp.keys())
        for key, item in self.state.iteritems():
            if item.value is None:
                continue
            if len(item.shape) > 0 and min(item.shape) == 0:
                continue
            if item.dtype is type(None):
                continue
            ds = tgrp[key]
            if ds.shape[0] <= row:
                # do not over-allocate. hdf5 works with chunks internally.
                ds.resize(row+1, axis=0)
            ds[row] = item.value
        if self.flush is not None:
            if row%self.flush == 0: self.f.flush()

    def dump_system(self, system):
        system.to_hdf5(self.f)

    def init_trajectory(self, iterative):
        tgrp = self.f.create_group('trajectory')
        for key, item in self.state.iteritems():
            if len(item.shape) > 0 and min(item.shape) == 0:
                continue
            if item.dtype is type(None):
                continue
            maxshape = (None,) + item.shape
            shape = (0,) + item.shape
            dset = tgrp.create_dataset(key, shape, maxshape=maxshape, dtype=item.dtype)
            for name, value in item.iter_attrs(iterative):
               tgrp.attrs[name] = value

    def dump_restart(self, hook):
        rgrp = self.f['/restart']
        if hook.method == 'thermostat':
            # Dump the thermostat properties
            rgrp.create_dataset('thermo_name', data = hook.name)
            rgrp.create_dataset('thermo_temp', data = hook.temp)
            rgrp.create_dataset('thermo_timecon', data = hook.chain.timecon)
        elif hook.method == 'barostat':
            # Dump the barostat properties
            rgrp.create_dataset('baro_name', data = hook.name)
            rgrp.create_dataset('baro_timecon', data = hook.timecon_press)
            rgrp.create_dataset('baro_temp', data = hook.temp)
            rgrp.create_dataset('baro_press', data = hook.press)
            rgrp.create_dataset('baro_anisotropic', data = hook.anisotropic)
            rgrp.create_dataset('vol_constraint', data = hook.vol_constraint)
            if hook.name == 'Berendsen':
                rgrp.create_dataset('beta', data = hook.beta)
            if hook.name == 'MTTK' and hook.baro_thermo is not None:
                # Dump the barostat thermostat properties
                rgrp.create_dataset('baro_chain_temp', data = hook.baro_thermo.temp)
                rgrp.create_dataset('baro_chain_timecon', data = hook.baro_thermo.chain.timecon)<|MERGE_RESOLUTION|>--- conflicted
+++ resolved
@@ -48,11 +48,7 @@
            step
                 The hook will be called every `step` iterations.
 
-<<<<<<< HEAD
-            flush
-=======
            flush
->>>>>>> 8d33b9c0
                 Flush the h5.File object every `flush` iterations so it can be
                 read up to the latest flush. This is useful to avoid data loss
                 for long calculations or to monitor running calculations.
